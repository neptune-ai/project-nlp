--- conflicted
+++ resolved
@@ -128,10 +128,6 @@
 # Pyre type checker
 .pyre/
 
-<<<<<<< HEAD
-# Neptune files
-*.neptune
-=======
 # VSCode
 .vscode
 
@@ -142,5 +138,4 @@
 **data/
 
 # Models
-**.bin
->>>>>>> 246831cf
+**.bin